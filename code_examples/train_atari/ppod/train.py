#!/usr/bin/env python3

import os
import ray
import sys
import time
import wandb
import argparse
import numpy as np

import pytorchrl as prl
from pytorchrl.learner import Learner
from pytorchrl.scheme import Scheme
from pytorchrl.agent.algorithms import PPO
from pytorchrl.agent.env import VecEnv
from pytorchrl.agent.storages import PPODBuffer
from pytorchrl.agent.actors import OnPolicyActor, get_feature_extractor
from pytorchrl.envs.atari import atari_train_env_factory, atari_test_env_factory
from pytorchrl.utils import LoadFromFile, save_argparse, cleanup_log_dir


def main():

    args = get_args()
    cleanup_log_dir(args.log_dir)
    save_argparse(args, os.path.join(args.log_dir, "conf.yaml"), [])

    if args.cluster:
        ray.init(address="auto")
    else:
        ray.init(
            num_cpus=0,
            object_store_memory=1024 ** 3 * 3,
            _redis_max_memory=1024 ** 3 * 1,
            _memory=1024 ** 3 * 1,
            _driver_object_store_memory=1024 ** 3 * 1)

    resources = ""
    for k, v in ray.cluster_resources().items():
        resources += "{} {}, ".format(k, v)
    print(resources[:-2], flush=True)

    # Handle wandb init
    if args.wandb_key:
        mode = "online"
        wandb.login(key=str(args.wandb_key))
    else:
        mode = "disabled"

    with wandb.init(project=args.experiment_name, name=args.agent_name, config=args, mode=mode):

        # Sanity check, make sure that logging matches execution
        args = wandb.config

        info_keywords = ["VisitedRooms"]
        if args.episodic_life:
            info_keywords += ['EpisodicReward', 'Lives']
        if args.clip_rewards:
<<<<<<< HEAD
            info_keywords += ['UnclippedReward']
=======
            info_keywords += ['ClippedReward']
        if args.env_id == "MontezumaRevengeNoFrameskip-v4":
            info_keywords += ['VisitedRooms']
>>>>>>> d719e7c1

        # 1. Define Train Vector of Envs
        train_envs_factory, action_space, obs_space = VecEnv.create_factory(
            env_fn=atari_train_env_factory,
            env_kwargs={
                "env_id": args.env_id,
                "frame_stack": args.frame_stack,
                "episodic_life": args.episodic_life,
                "clip_rewards": args.clip_rewards,
            },
            vec_env_size=args.num_env_processes, log_dir=args.log_dir,
            info_keywords=tuple(info_keywords))

        # 3. Define RL training algorithm
        algo_factory, algo_name = PPO.create_factory(
            lr=args.lr, num_epochs=args.ppo_epoch, clip_param=args.clip_param,
            entropy_coef=args.entropy_coef, value_loss_coef=args.value_loss_coef,
            max_grad_norm=args.max_grad_norm, num_mini_batch=args.num_mini_batch,
            use_clipped_value_loss=args.use_clipped_value_loss, gamma=args.gamma)

        # 4. Define RL Policy
        actor_factory = OnPolicyActor.create_factory(
            obs_space, action_space, algo_name, restart_model=args.restart_model,
            recurrent_nets=args.recurrent_nets)

        # 5. Define rollouts storage
        storage_factory = PPODBuffer.create_factory(
            size=args.num_steps, rho=args.rho, phi=args.phi,
            initial_human_demos_dir=os.path.dirname(os.path.abspath(__file__)) + "/demos/",
            target_agent_demos_dir="/tmp/atari_demos/", gae_lambda=args.gae_lambda,
            initial_reward_threshold=14.0,
            demo_dtypes={prl.OBS: np.uint8, prl.ACT: np.int8,  prl.REW: np.float16}
        )

        # 6. Define scheme
        params = {}

        # add core modules
        params.update({
            "algo_factory": algo_factory,
            "actor_factory": actor_factory,
            "storage_factory": storage_factory,
            "train_envs_factory": train_envs_factory,
        })

        # add collection specs
        params.update({
            "num_col_workers": args.num_col_workers,
            "col_workers_communication": args.com_col_workers,
            "col_workers_resources": {"num_cpus": 1, "num_gpus": 0.5},
        })

        # add gradient specs
        params.update({
            "num_grad_workers": args.num_grad_workers,
            "grad_workers_communication": args.com_grad_workers,
            "grad_workers_resources": {"num_cpus": 1.0, "num_gpus": 0.5},
        })

        scheme = Scheme(**params)

        # 7. Define learner
        learner = Learner(scheme, target_steps=args.num_env_steps, log_dir=args.log_dir)

        # 8. Define train loop
        iterations = 0
        start_time = time.time()
        while not learner.done():

            learner.step()

            if iterations % args.log_interval == 0:
                log_data = learner.get_metrics(add_episodes_metrics=True)
                log_data = {k.split("/")[-1]: v for k, v in log_data.items()}
                wandb.log(log_data, step=learner.num_samples_collected)
                learner.print_info()

            if iterations % args.save_interval == 0:
                save_name = learner.save_model()

            if args.max_time != -1 and (time.time() - start_time) > args.max_time:
                break

            iterations += 1

        print("Finished!")
        sys.exit()


def get_args():
    parser = argparse.ArgumentParser(description='RL')

    # Configuration file, keep first
    parser.add_argument('--conf', '-c', type=open, action=LoadFromFile)

    # Wandb
    parser.add_argument(
        '--experiment_name', default=None, help='Name of the wandb experiment the agent belongs to')
    parser.add_argument(
        '--agent_name', default=None, help='Name of the wandb run')
    parser.add_argument(
        '--wandb_key', default=None, help='Init key from wandb account')

    # Environment specs
    parser.add_argument(
        '--env-id', type=str, default=None, help='Gym environment id (default None)')
    parser.add_argument(
        '--frame-skip', type=int, default=0,
        help='Number of frame to skip for each action (default no skip)')
    parser.add_argument(
        '--frame-stack', type=int, default=0,
        help='Number of frame to stack in observation (default no stack)')
    parser.add_argument(
        '--clip_rewards', action='store_true', default=False,
        help='Use a recurrent policy')
    parser.add_argument(
        '--episodic_life', action='store_true', default=False,
        help='Use a recurrent policy')

    # PPO specs
    parser.add_argument(
        '--lr', type=float, default=7e-4, help='learning rate (default: 7e-4)')
    parser.add_argument(
        '--gamma', type=float, default=0.99,
        help='discount factor for rewards (default: 0.99)')
    parser.add_argument(
        '--rho', type=float, default=0.3,
        help='PPO+D rho parameter (default: 0.3)')
    parser.add_argument(
        '--phi', type=float, default=0.0,
        help='PPO+D phi parameter (default: 0.0)')
    parser.add_argument(
        '--gae-lambda', type=float, default=0.95,
        help='gae lambda parameter (default: 0.95)')
    parser.add_argument(
        '--entropy-coef', type=float, default=0.01,
        help='entropy term coefficient (default: 0.01)')
    parser.add_argument(
        '--value-loss-coef', type=float, default=0.5,
        help='value loss coefficient (default: 0.5)')
    parser.add_argument(
        '--max-grad-norm', type=float, default=0.5,
        help='max norm of gradients (default: 0.5)')
    parser.add_argument(
        '--use_clipped_value_loss', action='store_true', default=False,
        help='clip value loss update')
    parser.add_argument(
        '--num-steps', type=int, default=20000,
        help='number of forward steps in PPO (default: 20000)')
    parser.add_argument(
        '--ppo-epoch', type=int, default=4,
        help='number of ppo epochs (default: 4)')
    parser.add_argument(
        '--num-mini-batch', type=int, default=32,
        help='number of batches for ppo (default: 32)')
    parser.add_argument(
        '--clip-param', type=float, default=0.2,
        help='ppo clip parameter (default: 0.2)')
    parser.add_argument(
        '--demos-dir', default='/tmp/atari_ppod',
        help='target directory to store and retrieve demos.')

    # Feature extractor model specs
    parser.add_argument(
        '--nn', default='CNN', help='Type of nn. Options are MLP, CNN, Fixup')
    parser.add_argument(
        '--restart-model', default=None,
        help='Restart training using the model given')
    parser.add_argument(
        '--recurrent-nets', action='store_true', default=False,
        help='Use a recurrent policy')

    # Scheme specs
    parser.add_argument(
        '--num-env-processes', type=int, default=16,
        help='how many training CPU processes to use (default: 16)')
    parser.add_argument(
        '--num-grad-workers', type=int, default=1,
        help='how many agent workers to use (default: 1)')
    parser.add_argument(
        '--com-grad-workers', default='synchronous',
        help='communication patters grad workers (default: synchronous)')
    parser.add_argument(
        '--num-col-workers', type=int, default=1,
        help='how many agent workers to use (default: 1)')
    parser.add_argument(
        '--com-col-workers', default='synchronous',
        help='communication patters col workers (default: synchronous)')
    parser.add_argument(
        '--cluster', action='store_true', default=False,
        help='script is running in a cluster')

    # General training specs
    parser.add_argument(
        '--num-env-steps', type=int, default=10e7,
        help='number of environment steps to train (default: 10e6)')
    parser.add_argument(
        '--max-time', type=int, default=-1,
        help='stop script after this amount of time in seconds (default: no limit)')
    parser.add_argument(
        '--log-interval', type=int, default=1,
        help='log interval, one log per n updates (default: 10)')
    parser.add_argument(
        '--save-interval', type=int, default=100,
        help='save interval, one save per n updates (default: 100)')
    parser.add_argument(
        '--log-dir', default='/tmp/atari_ppo',
        help='directory to save agent logs (default: /tmp/atari_ppo)')

    args = parser.parse_args()
    args.log_dir = os.path.expanduser(args.log_dir)
    return args


if __name__ == "__main__":
    main()<|MERGE_RESOLUTION|>--- conflicted
+++ resolved
@@ -52,17 +52,12 @@
         # Sanity check, make sure that logging matches execution
         args = wandb.config
 
-        info_keywords = ["VisitedRooms"]
         if args.episodic_life:
             info_keywords += ['EpisodicReward', 'Lives']
         if args.clip_rewards:
-<<<<<<< HEAD
             info_keywords += ['UnclippedReward']
-=======
-            info_keywords += ['ClippedReward']
         if args.env_id == "MontezumaRevengeNoFrameskip-v4":
             info_keywords += ['VisitedRooms']
->>>>>>> d719e7c1
 
         # 1. Define Train Vector of Envs
         train_envs_factory, action_space, obs_space = VecEnv.create_factory(
